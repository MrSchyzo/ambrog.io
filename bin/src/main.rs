use ambrogio_users::RedisUserRepository;
use ambrogio_users::User;
use ambrogio_users::UserRepository;
use log::warn;
use log::{error, info};
use open_meteo::{ForecastClient, ForecastRequestBuilder, ReqwestForecastClient};
use std::env;
use std::str::FromStr;
use std::sync::Arc;
use teloxide::prelude::*;
use teloxide::types::Recipient;

#[tokio::main]
async fn main() {
    pretty_env_logger::init();
    info!("Booting up ambrog.io");

<<<<<<< HEAD
    
=======
>>>>>>> 2d9ec90a
    let client = match reqwest::ClientBuilder::new().build() {
        Ok(client) => Arc::new(client),
        Err(err) => {
            error!("HTTP client cannot be created: {err}");
            return;
        }
    };

    let redis = match redis::Client::open("redis://127.0.0.1") {
        Ok(client) => client,
        Err(e) => {
            error!("Redis client cannot be created: {e}");
            return;
        }
    };
    
    let redis_connection = match redis.get_multiplexed_tokio_connection().await {
        Ok(connection) => connection,
        Err(e) => {
            error!("Redis client cannot be created: {e}");
            return;
        }
    };

    let forecast_client = Arc::new(ReqwestForecastClient::new(
        client.clone(),
        "https://geocoding-api.open-meteo.com".to_owned(),
        "https://api.open-meteo.com".to_owned(),
    ));

    let super_user_id = match super_user_id_from_env("USER_ID") {
        Ok(u) => u,
        Err(str) => {
            error!("Unable to get super user id: {str}");
            return;
        }
    };

    let super_user_id = ChatId::from(super_user_id);
    let super_user_dest = Recipient::from(super_user_id.clone());

    let bot = Bot::from_env();
    let _ = bot
        .send_message(super_user_dest.clone(), "Ambrog.io greets you, sir!")
        .await;

    teloxide::repl(bot, move |bot: Bot, msg: Message| {
        let meteo_client = forecast_client.clone();
        let super_user_id = super_user_id.clone();
        let super_user_dest = super_user_dest.clone();
        let regex = regex::Regex::new(r#"(?i)^meteo"#).unwrap();
        let user_admin_command = regex::Regex::new(r#"(?i)^add|remove"#).unwrap();
        let repo = RedisUserRepository::new(redis_connection.clone());

        async move {
            let user = msg.chat.username().unwrap_or("N/A");
            let text = msg.text().unwrap_or("N/A");
            info!("{user} {text}");
            let user_id = match repo.get(msg.chat.id.0 as u64).await.unwrap() {
                None if msg.chat.id != super_user_id => {
                    let chat = msg.chat.id;
                    bot.send_message(super_user_dest, format!("Who is {chat}?"))
                        .await
                        .ok();
                    return Ok(());
                }
                None => super_user_id,
                Some(user) => ChatId::from(UserId(user.id)),
            };
            let dest = Recipient::from(user_id.clone());

            info!("I know {user}: they're {user_id}!");
            if user_admin_command.is_match(text) && user_id == super_user_id {
                let new_id = match text
                    .splitn(2, " ")
                    .into_iter()
                    .nth(1)
                    .ok_or("insufficient arguments for command".to_owned())
                    .and_then(|p| u64::from_str(p).map_err(|e| format!("{e}")))
                {
                    Err(e) => {
                        warn!("User admin command error: {e}");
                        bot.send_message(dest, format!("User admin command error: {e}!"))
                            .await
                            .ok();
                        return Ok(());
                    }
                    Ok(x) => x,
                };
                let execution = if text.to_lowercase().starts_with("add") {
                    repo.set(User { id: new_id })
                } else {
                    repo.remove(new_id)
                }
                .await;
                match execution {
                    Ok(_) => bot
                        .send_message(dest, format!("Success in executing '{text}'"))
                        .await
                        .ok(),
                    Err(e) => bot
                        .send_message(dest, format!("Failure in executing '{text}': {e}!"))
                        .await
                        .ok(),
                };
                return Ok(());
            }

            if !regex.is_match(text) {
                bot.send_message(dest, format!("{text} to you, {user}!"))
                    .await
                    .ok();
                return Ok(());
            }
            let city = text.splitn(2, " ").into_iter().nth(1).unwrap_or("Pistoia");
            let req = ForecastRequestBuilder::default()
                .past_days(0)
                .future_days(2)
                .place_name(city.to_owned())
                .build()
                .unwrap();
            let message = match meteo_client.weather_forecast(&req).await {
                Ok(m) => {
                    let time = m
                        .time_series
                        .first()
                        .map(|t| {
                            format!(
                                "{}",
                                t.time
                                    .with_timezone(&chrono_tz::Europe::Rome)
                                    .format("%d/%m/%Y")
                            )
                        })
                        .unwrap_or("today".to_owned());
                    format!("Meteo {time} {city}\n----------------------------\n{m}")
                }
                Err(e) => {
                    format!("No meteo: {e}")
                }
            };
            bot.send_message(dest, message).await.ok();

            Ok(())
        }
    })
    .await;
}

fn super_user_id_from_env(env_var: &str) -> Result<UserId, String> {
    let string =
        env::var(env_var).map_err(|_| format!("{env_var} environment variable not found"))?;

    u64::from_str(&string)
        .map_err(|_| format!("{env_var} environment variable is not u64, got '{string}'"))
        .map(UserId)
}<|MERGE_RESOLUTION|>--- conflicted
+++ resolved
@@ -15,10 +15,7 @@
     pretty_env_logger::init();
     info!("Booting up ambrog.io");
 
-<<<<<<< HEAD
-    
-=======
->>>>>>> 2d9ec90a
+
     let client = match reqwest::ClientBuilder::new().build() {
         Ok(client) => Arc::new(client),
         Err(err) => {
